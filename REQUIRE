julia 0.6.0
<<<<<<< HEAD
Compat 0.33.0
=======
ForwardDiff 0.6.0
Compat 0.59.0
>>>>>>> b067ad4b
Missings 0.2.0<|MERGE_RESOLUTION|>--- conflicted
+++ resolved
@@ -1,8 +1,3 @@
 julia 0.6.0
-<<<<<<< HEAD
-Compat 0.33.0
-=======
-ForwardDiff 0.6.0
 Compat 0.59.0
->>>>>>> b067ad4b
 Missings 0.2.0