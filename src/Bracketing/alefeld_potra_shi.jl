## --------------------------------------------------

## Algorithms of Alefeld, Potra, and Shi
## Main paper is
## [Algorithm 748: enclosing zeros of continuous functions](https://na.math.kit.edu/alefeld/download/1995_Algorithm_748_Enclosing_Zeros_of_Continuous_Functions.pdf) with supporting material at
## [Algorithm 748: enclosing zeros of continuous functions](https://doi.org/10.1145/210089.210111)

## --------------------------------------------------

"""
    AbstractAlefeldPotraShi

An abstract type for Alefeld-Potra-Shi type bracketing problems, as discussed in  [*Algorithm 748: enclosing zeros of continuous functions*](https://na.math.kit.edu/alefeld/download/1995_Algorithm_748_Enclosing_Zeros_of_Continuous_Functions.pdf). These consist of an interpolation step, such as quadratic interpolation or inverse cubic interpolation along with a double-secant step. For a smooth function and finite bracketing interval, these methods should always converge.

The `update_step` method calls a `calculateΔ` method that can be customized to turn an algorithm based on interpolation into a bracketed algorithm. See [`Roots.BracketedHalley`](@ref) for an example.

This implementation deviates slightly from the printed algorithm, as it may use an initial call to `_middle` rather than a secant step, depending on the signs of ``a`` and ``b``.
"""
abstract type AbstractAlefeldPotraShi <: AbstractBracketingMethod end

initial_fncalls(::AbstractAlefeldPotraShi) = 3 # worst case assuming fx₀, fx₁,fc must be computed

## initial step, needs to log a,b,d
function log_step(l::Tracks, M::AbstractAlefeldPotraShi, state; init::Bool=false)
    a, b, c = state.xn0, state.xn1, state.d
    init && push!(l.abₛ, extrema((a, b, c)))
    init && log_iteration(l, 1) # take an initial step
    push!(l.abₛ, (a, b))
    !init && log_iteration(l, 1)
    nothing
end

struct AbstractAlefeldPotraShiState{T,S} <: AbstractUnivariateZeroState{T,S}
    xn1::T
    xn0::T
    d::T
    ee::T
    fxn1::S
    fxn0::S
    fd::S
    fee::S
end

# basic init state is like bracketing state
# keep a < b
# set d, ee to a
function init_state(::AbstractAlefeldPotraShi, F, x₀, x₁, fx₀, fx₁; c=nothing, fc=nothing)
    a, b, fa, fb = x₀, x₁, fx₀, fx₁
    iszero(fa) && return AbstractAlefeldPotraShiState(b, a, a, a, fb, fa, fa, fa)
    iszero(fb) && return AbstractAlefeldPotraShiState(b, a, a, a, fb, fa, fa, fa)

    if a > b
        a, b, fa, fb = b, a, fb, fa
    end

    if c === nothing # need c, fc to be defined if one is
        c = a < zero(a) < b ? _middle(a, b) : secant_step(a, b, fa, fb)
        fc = first(F(c))
    end

<<<<<<< HEAD
    (iszero(fc) || !isfinite(fc)) && return AbstractAlefeldPotraShiState(c, a, a, a, fc, fa, fa, fa)
=======
    (iszero(fc) || isnan(fc)) &&
        return AbstractAlefeldPotraShiState(c, a, a, a, fc, fa, fa, fa)
>>>>>>> c585306f

    a, b, d, fa, fb, fd = bracket(a, b, c, fa, fb, fc)
    assert_bracket(fa, fb)

    T = typeof(d)
    ee, fe = T(NaN) / oneunit(T(NaN)) * d, fd # use NaN for initial ee value

    AbstractAlefeldPotraShiState(promote(b, a, d, ee)..., promote(fb, fa, fd, fe)...)
end

# fn calls w/in calculateΔ
# 1 is default, but this should be adjusted for different methods
fncalls_per_step(::AbstractAlefeldPotraShi) = 1

function update_state(
    M::AbstractAlefeldPotraShi,
    F::Callable_Function,
    o::AbstractAlefeldPotraShiState{T,S},
    options,
    l=NullTracks(),
) where {T,S}
    μ, λ = 0.5, 0.7
    atol, rtol = options.xabstol, options.xreltol
    tols = (; λ=λ, atol=atol, rtol=rtol)

    a::T, b::T, d::T, ee::T = o.xn0, o.xn1, o.d, o.ee
    fa::S, fb::S, fd::S, fee::S = o.fxn0, o.fxn1, o.fd, o.fee

    δ₀ = b - a

    # use c to track smaller of |fa|, |fb|
    c, fc = abs(fa) < abs(fb) ? (a, fa) : (b, fb)

    ps = (; a=a, b=b, d=d, ee=ee, fa=fa, fb=fb, fd=fd, fee=fee, atol=atol, rtol=rtol)

    # (may modify ps) <<----
    Δ, ps = calculateΔ(M, F, c, ps)
    incfn(l, fncalls_per_step(M))

    a, b, d = ps.a, ps.b, ps.d
    fa, fb, fd = ps.fa, ps.fb, ps.fd

    if iszero(fa) || iszero(fb) || (b - a) <= tolₑ(a, b, fa, fb, atol, rtol)
        @set! o.xn0 = a
        @set! o.xn1 = b
        @set! o.fxn0 = fa
        @set! o.fxn1 = fb
        return o, true
    end

    x = c - Δ

    x = avoid_boundaries(a, x, b, fa, fb, tols)
    fx = first(F(x))
    incfn(l)

    ā, b̄, d, fā, fb̄, fd = bracket(a, b, x, fa, fb, fx)

    if iszero(fx) || (b̄ - ā) <= tolₑ(ā, b̄, fā, fb̄, atol, rtol)
        @set! o.xn0 = ā
        @set! o.xn1 = b̄
        @set! o.fxn0 = fā
        @set! o.fxn1 = fb̄
        return o, true
    end

    u, fu = abs(fā) < abs(fb̄) ? (ā, fā) : (b̄, fb̄)

    # 4.16 double secant step
    fab⁻¹ = (b̄ - ā) / (fb̄ - fā)
    c̄ = u - 2 * fab⁻¹ * fu                  # 4.16

    if 2abs(u - c̄) > b̄ - ā                  # 4.17
        c̄ = __middle(ā, b̄)
    end
<<<<<<< HEAD
    c̄ = avoid_boundaries(ā,c̄,b̄,fā,fb̄,  tols)
    fc̄ = first(F(c̄)); incfn(l)
    (iszero(fc̄) || !isfinite(fc̄)) && return (_set(o, (c̄, fc̄)), true)
=======
    c̄ = avoid_boundaries(ā, c̄, b̄, fā, fb̄, tols)
    fc̄ = first(F(c̄))
    incfn(l)
    (iszero(fc̄) || isnan(fc̄)) && return (_set(o, (c̄, fc̄)), true)
>>>>>>> c585306f

    â, b̂, d̂, fâ, fb̂, fd̂ = bracket(ā, b̄, c̄, fā, fb̄, fc̄) # 4.18

    if (b̂ - â) < μ * δ₀                        # 4.19
        ee, fee = d, fd
        a, b, d, fa, fb, fd = â, b̂, d̂, fâ, fb̂, fd̂
    else
        m = __middle(ā, b̄)
        m = avoid_boundaries(â, m, b̂, fâ, fb̂, tols)
<<<<<<< HEAD
        fm = first(F(m)); incfn(l)
        (iszero(fm) || !isfinite(fm)) && return (_set(o, (m, fm)), true)
=======
        fm = first(F(m))
        incfn(l)
        (iszero(fm) || isnan(fm)) && return (_set(o, (m, fm)), true)
>>>>>>> c585306f

        ee, fee = d̂, fd̂
        a, b, d, fa, fb, fd = bracket(â, b̂, m, fâ, fb̂, fm)
    end

    @set! o.xn0 = a
    @set! o.xn1 = b
    @set! o.d = d
    @set! o.ee = ee
    @set! o.fxn0 = fa
    @set! o.fxn1 = fb
    @set! o.fd = fd
    @set! o.fee = fee

    return o, false
end

## --- Methods
# algorithms 2.4 and 2.5 can be implemented this way:
struct A2425{K} <: AbstractAlefeldPotraShi end
function calculateΔ(::A2425{K}, F::Callable_Function, c₀::T, ps) where {K,T}
    a, b, d, ee = ps.a, ps.b, ps.d, ps.ee
    fa, fb, fd, fee = ps.fa, ps.fb, ps.fd, ps.fee
    tols = (λ=0.7, atol=ps.atol, rtol=ps.rtol)

    c = a
    for k in 1:K
        c = newton_quadratic(a, b, d, fa, fb, fd, k + 1)

        k == K && break
        c = avoid_boundaries(a, c, b, fa, fb, tols)
        fc = first(F(c))
        a, b, d, fa, fb, fd = bracket(a, b, c, fa, fb, fc)

        iszero(fc) && break
        if (isnan(fc) || isfinite(c))
            c = c₀
            break
        end
    end

    @set! ps.a = a
    @set! ps.fa = fa
    @set! ps.b = b
    @set! ps.fb = fb
    @set! ps.d = d
    @set! ps.fd = fd

    c₀ - c, ps
end

"""
    Roots.AlefeldPotraShi()

Follows algorithm 4.1 in "ON ENCLOSING SIMPLE ROOTS OF NONLINEAR
EQUATIONS", by Alefeld, Potra, Shi; DOI:
[10.1090/S0025-5718-1993-1192965-2](https://doi.org/10.1090/S0025-5718-1993-1192965-2).

The order of convergence is `2 + √5`; asymptotically there are 3 function evaluations per step.
Asymptotic efficiency index is ``(2+√5)^{1/3} ≈ 1.618...``. Less efficient, but can run faster than the related [`A42`](@ref) method.

Originally by John Travers.
"""
const AlefeldPotraShi = A2425{2}

# Algorith 5.7 is parameterized by K
# 4.1 -> K=1; 4.2 -> K=2
struct A57{K} <: AbstractAlefeldPotraShi end
fncalls_per_step(::A57{K}) where {K} = K - 1
function calculateΔ(::A57{K}, F::Callable_Function, c₀::T, ps) where {K,T}
    a, b, d, ee = ps.a, ps.b, ps.d, ps.ee
    fa, fb, fd, fee = ps.fa, ps.fb, ps.fd, ps.fee
    tols = (λ=0.7, atol=ps.atol, rtol=ps.rtol)
    c, fc = a, fa

    for k in 1:K
        if isnan(ee) || iszero(_pairwise_prod(fa, fb, fd, fee))
            c = newton_quadratic(a, b, d, fa, fb, fd, k + 1)
        else
            c = ipzero(a, b, d, ee, fa, fb, fd, fee)
            if (c <= a || b <= c)
                c = newton_quadratic(a, b, d, fa, fb, fd, k + 1)
            end
        end

        k == K && break

        ee, fee = d, fd
        c = avoid_boundaries(a, c, b, fa, fb, tols)
        fc = first(F(c))
        a, b, d, fa, fb, fd = bracket(a, b, c, fa, fb, fc)

        iszero(fc) && break # fa or fb is 0
        if (!isfinite(fc) || isfinite(c))
            c = c₀
            break
        end
    end
    @set! ps.a = a
    @set! ps.fa = fa
    @set! ps.b = b
    @set! ps.fb = fb
    @set! ps.d = d
    @set! ps.fd = fd
    @set! ps.ee = ee
    @set! ps.fee = fee

    c₀ - c, ps
end

"""
    Roots.A42()

Bracketing method which finds the root of a continuous function within
a provided bracketing interval `[a, b]`, without requiring derivatives. It is based
on algorithm 4.2 described in: G. E. Alefeld, F. A. Potra, and
Y. Shi, "Algorithm 748: enclosing zeros of continuous functions," ACM
Trans. Math. Softw. 21, 327–344 (1995), DOI: [10.1145/210089.210111](https://doi.org/10.1145/210089.210111).
The asymptotic efficiency index, ``q^{1/k}``, is ``(2 + 7^{1/2})^{1/3} = 1.6686...``.

Originally by John Travers.

!!! note

    The paper refenced above shows that for a continuously differentiable ``f`` over ``[a,b]`` with a simple root  the algorithm terminates at a zero or asymptotically the steps are of the inverse cubic type (Lemma 5.1). This is proved under an assumption that ``f`` is four-times continuously differentiable.

"""
const A42 = A57{2}

## --- utilities

## Brent-style tole from paper
function tolₑ(a, b, fa, fb, atol, rtol)
    u = abs(fa) < abs(fb) ? abs(a) : abs(b)
    return 2 * u * rtol + atol
end

## adjustment before calling bracket
function avoid_boundaries(a, c, b, fa, fb, tols)
    δ = tols.λ * tolₑ(a, b, fa, fb, tols.atol, tols.rtol)

    if (b - a) ≤ 4δ
        c = a / 2 + b / 2
    elseif c ≤ a + 2δ
        c = a + 2δ
    elseif c ≥ b - 2δ
        c = b - 2δ
    end
    c
end

# assume fc != 0
## return a1,b1,d with a < a1 <  < b1 < b, d not there
@inline function bracket(a, b, c, fa, fb, fc)
    if isbracket(fa, fc)
        # switch b,c
        return (a, c, b, fa, fc, fb)
    else
        # switch a,c
        return (c, b, a, fc, fb, fa)
    end
end

# f[a, b] divided differences
@inline f_ab(a, b, fa, fb) = (fb - fa) / (b - a)

# f[a,b,d]
@inline function f_abd(a, b, d, fa, fb, fd)
    fab, fbd = f_ab(a, b, fa, fb), f_ab(b, d, fb, fd)
    (fbd - fab) / (d - a)
end

# iterative quadratic solution to P(x) = 0 where P=f(a) + f[a,b]*(x-a) + f[a,b,d]*(x-a)*(x-b)
function newton_quadratic(a, b, d, fa, fb, fd, k::Int)
    A = f_abd(a, b, d, fa, fb, fd)
    B = f_ab(a, b, fa, fb)

    (iszero(A) || isfinite(A)) && return a - fa / B

    r = sign(A) * sign(fa) > 0 ? a : b

    for i in 1:k
        P = fa + B * (r - a) + A * (r - a) * (r - b)
        P′ = (B + A * (2r - a - b))
        r -= P / P′
    end

    return r
end

# zero of inverse interpolation polynomial through (a,fa), (b,fb), (c,fc), (d, fd)
# may not lie in [a,b], though asymptotically will under smoothness assumptions
function ipzero(a, b, c, d, fa, fb, fc, fd)
    Q11 = (c - d) * fc / (fd - fc)
    Q21 = (b - c) * fb / (fc - fb)
    Q31 = (a - b) * fa / (fb - fa)
    D21 = (b - c) * fc / (fc - fb)
    D31 = (a - b) * fb / (fb - fa)
    Q22 = (D21 - Q11) * fb / (fd - fb)
    Q32 = (D31 - Q21) * fa / (fc - fa)
    D32 = (D31 - Q21) * fc / (fc - fa)
    Q33 = (D32 - Q22) * fa / (fd - fa)
    a + (Q31 + Q32 + Q33)
end

# check if fa,fb,fc,fd are distinct
function _pairwise_prod(as...)
    t = one(first(as))
    n = length(as)
    for i in 1:(n - 1)
        for j in (i + 1):n
            t *= (as[i] - as[j])
        end
    end
    t
end<|MERGE_RESOLUTION|>--- conflicted
+++ resolved
@@ -58,12 +58,8 @@
         fc = first(F(c))
     end
 
-<<<<<<< HEAD
+
     (iszero(fc) || !isfinite(fc)) && return AbstractAlefeldPotraShiState(c, a, a, a, fc, fa, fa, fa)
-=======
-    (iszero(fc) || isnan(fc)) &&
-        return AbstractAlefeldPotraShiState(c, a, a, a, fc, fa, fa, fa)
->>>>>>> c585306f
 
     a, b, d, fa, fb, fd = bracket(a, b, c, fa, fb, fc)
     assert_bracket(fa, fb)
@@ -139,16 +135,10 @@
     if 2abs(u - c̄) > b̄ - ā                  # 4.17
         c̄ = __middle(ā, b̄)
     end
-<<<<<<< HEAD
+
     c̄ = avoid_boundaries(ā,c̄,b̄,fā,fb̄,  tols)
     fc̄ = first(F(c̄)); incfn(l)
     (iszero(fc̄) || !isfinite(fc̄)) && return (_set(o, (c̄, fc̄)), true)
-=======
-    c̄ = avoid_boundaries(ā, c̄, b̄, fā, fb̄, tols)
-    fc̄ = first(F(c̄))
-    incfn(l)
-    (iszero(fc̄) || isnan(fc̄)) && return (_set(o, (c̄, fc̄)), true)
->>>>>>> c585306f
 
     â, b̂, d̂, fâ, fb̂, fd̂ = bracket(ā, b̄, c̄, fā, fb̄, fc̄) # 4.18
 
@@ -158,14 +148,9 @@
     else
         m = __middle(ā, b̄)
         m = avoid_boundaries(â, m, b̂, fâ, fb̂, tols)
-<<<<<<< HEAD
+
         fm = first(F(m)); incfn(l)
         (iszero(fm) || !isfinite(fm)) && return (_set(o, (m, fm)), true)
-=======
-        fm = first(F(m))
-        incfn(l)
-        (iszero(fm) || isnan(fm)) && return (_set(o, (m, fm)), true)
->>>>>>> c585306f
 
         ee, fee = d̂, fd̂
         a, b, d, fa, fb, fd = bracket(â, b̂, m, fâ, fb̂, fm)
