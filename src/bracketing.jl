--- conflicted
+++ resolved
@@ -95,15 +95,10 @@
         a, b, fa, fb = m, x₁, fm, fx₁
     end
 
-<<<<<<< HEAD
-    UnivariateZeroState(b, a, fb, fa)
-=======
     sign(a) * sign(b) < 0 && throw(ArgumentError("_middle error"))
 
     UnivariateZeroState(b,a,fb,fa)
 
-
->>>>>>> 3956382d
 end
 
 initial_fncalls(::Roots.AbstractBracketing) = 3
