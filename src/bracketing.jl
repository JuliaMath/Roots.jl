###


const bracketing_error = """The interval [a,b] is not a bracketing interval.
You need f(a) and f(b) to have different signs (f(a) * f(b) < 0).
Consider a different bracket or try fzero(f, c) with an initial guess c.

"""


# pushed this into both __middle and bisection(f,a,b)
@deprecate bisection64(f, a, b) Roots.bisection(f, a, b)




abstract type AbstractBisection <: AbstractBracketing end

"""

    Bisection()

If possible, will use the bisection method over `Float64` values. The
bisection method starts with a bracketing interval `[a,b]` and splits
it into two intervals `[a,c]` and `[c,b]`, If `c` is not a zero, then
one of these two will be a bracketing interval and the process
continues. The computation of `c` is done by `_middle`, which
reinterprets floating point values as unsigned integers and splits
there. This method avoids floating point issues and when the
tolerances are set to zero (the default) guarantees a "best" solution
(one where a zero is found or the bracketing interval is of the type
`[a, nextfloat(a)]`).

When tolerances are given, this algorithm terminates when the midpoint
is approximately equal to an endpoint using absolute tolerance `xatol`
and relative tolerance `xrtol`.

When a zero tolerance is given and the values are not `Float64`
values, this will call the `A42` method.


"""
struct Bisection <: AbstractBisection end  # either solvable or A42
struct BisectionExact <: AbstractBisection end

## tracks for bisection, different, we show bracketing interval
function log_step(l::Tracks, M::AbstractBracketing, state)
    push!(l.xs, state.xn0)
    push!(l.xs, state.xn1) # we store [ai,bi, ai+1, bi+1, ...]
end
function show_tracks(l::Tracks, M::AbstractBracketing)

    xs = l.xs
    n = length(xs)
    for (i,j) in enumerate(1:2:(n-1))
        println(@sprintf("(%s, %s) = (% 18.16f, % 18.16f)", "a_$(i-1)", "b_$(i-1)", xs[j], xs[j+1]))
    end
    println("")
end



## helper function
function adjust_bracket(x0)
    u, v = float.(promote(x0...))
    if u > v
        u,v = v,u
    end
    isinf(u) && (u = nextfloat(u))
    isinf(v) && (v = prevfloat(v))
    u, v
end

# In init_state the bracketing interval is left as (a,b) with
# a,b both finite and of the same sign
function init_state(method::AbstractBisection, fs, x)
    length(x) > 1 || throw(ArgumentError(bracketing_error))

    x0, x1 = adjust_bracket(x) # now finite, right order
    fx0, fx1 = promote(sign(fs(x0)), sign(fs(x1)))
    fx0 * fx1 > 0 && throw(ArgumentError(bracketing_error))

    state = UnivariateZeroState(x1, x0, [x1],
                                fx1, fx0, [fx1],
                                0, 2,
                                false, false, false, false,
                                "")

    init_state!(state, method, fs, (x0, x1), (fx0, fx1))
    state
end


function init_state!(state::UnivariateZeroState{T,S}, M::AbstractBisection, fs,
                     xs::Union{Tuple, Vector}) where {T, S}

    x0::T, x1::T = adjust_bracket(xs) # now finite, right order
    fx0::S, fx1::S = promote(sign(fs(x0)), sign(fs(x1)))
    init_state!(state, M, fs, (x0,x1), (fx0, fx1))

end

function init_state!(state::UnivariateZeroState{T,S}, M::AbstractBisection, fs,
                     xs::Union{Tuple, Vector}, fxs::Union{Tuple, Vector}) where {T, S}
    x0, x1 = xs
    fx0, fx1 = fxs
    fx0 * fx1 > 0 && throw(ArgumentError(bracketing_error))

    # we need a,b to be same sign, finite
    if sign(x0) * sign(x1) < 0
        m = zero(x1)
        fm::S = sign(fs(m)) # iszero(fm) caught in assess_convergence
        incfn(state)
        if fx0 * fm < 0
            x1, fx1 = m, fm
        else
            x0, fx0 = m, fm
        end
    end

    m = __middle(x0, x1)
    fm = sign(fs(m))
    incfn(state)

    y0, y1, ym = promote(fx0, fx1, fm)

    init_state!(state, x1, x0, [m], y1, y0, [ym])
end

# for Bisection, the defaults are zero tolerances and strict=true
"""
    default_tolerances(M, [T], [S])


For `Bisection` (or `BisectionExact`), when the `x` values are of type `Float64`, `Float32`,
or `Float16`, the default tolerances are zero and there is no limit on
the number of iterations or function evalutions. In this case, the
algorithm is guaranteed to converge to an exact zero, or a point where
the function changes sign at one of the answer's adjacent floating
point values.

For other types, the the `A42` method (with its tolerances) is used.

"""
default_tolerances(M::Union{Bisection, BisectionExact}) = default_tolerances(M,Float64, Float64)
function default_tolerances(::M, ::Type{T}, ::Type{S}) where {M<:Union{Bisection, BisectionExact},T,S}
    xatol = zero(T)
    xrtol = zero(one(T))
    atol = zero(float(one(S))) * oneunit(S)
    rtol = zero(float(one(S))) * one(S)
    maxevals = typemax(Int)
    maxfnevals = typemax(Int)
    strict = true
    (xatol, xrtol, atol, rtol, maxevals, maxfnevals, strict)
end


# find middle of (a,b) with convention that
# * if a, b finite, they are made non-finite
# if a,b of different signs, middle is 0
# middle falls back to a/2 + b/2, but
# for Float64 values, middle is over the
# reinterpreted unsigned integer.
function _middle(x, y)
    a = isinf(x) ? nextfloat(x) : x
    b = isinf(y) ? prevfloat(y) : y
    if sign(a) * sign(b) < 0
        return zero(a)
    else
        __middle(a, b)
    end
end

const FloatNN = Union{Float64, Float32, Float16}

## find middle assuming a,b same sign, finite
## Alternative "mean" definition that operates on the binary representation
## of a float. Using this definition, bisection will never take more than
## 64 steps (over Float64)
__middle(x::Float64, y::Float64) = __middle(Float64, UInt64, x, y)
__middle(x::Float32, y::Float32) = __middle(Float32, UInt32, x, y)
__middle(x::Float16, y::Float16) = __middle(Float16, UInt16, x, y)
## fallback for non FloatNN number types
__middle(x::Number, y::Number) = 0.5*x + 0.5*y


function __middle(T, S, x, y)
    # Use the usual float rules for combining non-finite numbers
    # do division over unsigned integers with bit shift
    xint = reinterpret(S, abs(x))
    yint = reinterpret(S, abs(y))
    mid = (xint + yint) >> 1

    # reinterpret in original floating point
    sign(x+y) * reinterpret(T, mid)
end




## the method converges,
## as we bound between x0, nextfloat(x0) is not measured by eps(), but eps(x0)
function assess_convergence(M::Bisection, state::UnivariateZeroState{T,S}, options) where {T, S}


    assess_convergence(BisectionExact(), state, options) && return true

    x0, x1 = state.xn0, state.xn1

    tol = max(options.xabstol, max(abs(x0), abs(x1)) * options.xreltol)
    if x1 - x0 > tol
        return false
    end

    state.message = ""
    state.x_converged = true
    return true
end

# for exact convergence, we can skip some steps
function assess_convergence(M::BisectionExact, state::UnivariateZeroState{T,S}, options) where {T, S}

    state.x_converged && return true

    x0, xm::T, x1 = state.xn0, state.m[1], state.xn1
    y0, ym, y1 = state.fxn0, state.fm[1], state.fxn1

    for (c,fc) in ((x0,y0), (xm,ym), (x1, y1))
        if iszero(fc) || isinf(fc) || isnan(fc)
            state.f_converged = true
            state.xn1 = c
            state.fxn1 = fc
            return true
        end
    end

    x0 < xm < x1 && return false

    state.x_converged = true
    return true
end


##################################################


function update_state(method::Union{Bisection, BisectionExact}, fs, o::UnivariateZeroState{T,S}, options::UnivariateZeroOptions) where {T<:Number,S<:Number}

    y0 = o.fxn0
    m::T = o.m[1]
    ym::S = o.fm[1] #sign(fs(m))

    if y0 * ym < 0
        o.xn1, o.fxn1 = m, ym
    else
        o.xn0, o.fxn0 = m, ym
    end


    m  = __middle(o.xn0, o.xn1) # assume a,b have same sign
    fm = fs(m)
    o.m[1], o.fm[1] = m, sign(fm)
    incfn(o)

    return nothing

end

##################################################

## Bisection has special cases
## for zero tolerance, we have either BisectionExact or A42 methods
## for non-zero tolerances, we have use thegeneral Bisection method
function find_zero(fs, x0, method::Union{Bisection};
                   tracks = NullTracks(),
                   verbose=false,
<<<<<<< HEAD
                   kwargs...)
=======
                   kwargs...) where {M <: Union{Bisection}}
>>>>>>> 90556079

    x = adjust_bracket(x0)
    T = eltype(x[1])
    F = callable_function(fs)
    state = init_state(method, F, x)
    options = init_options(method, state; kwargs...)
    tol = max(options.xabstol, maximum(abs.(x)) * options.xreltol)

    l = (verbose && isa(tracks, NullTracks)) ? Tracks(eltype(state.xn1)[], eltype(state.fxn1)[]) : tracks

<<<<<<< HEAD
    M = method
=======
>>>>>>> 90556079
    if iszero(tol)
        if T <: FloatNN
            return find_zero(F, x, BisectionExact(); tracks=tracks, verbose=verbose, kwargs...)
        else
            return find_zero(F, x, A42(); tracks=tracks, verbose=verbose, kwargs...)
        end
    end

<<<<<<< HEAD
    find_zero(M, F, options, state, l)

    verbose && show_trace(M, nothing, state, l)
=======
    find_zero(method, F, options, state, l)

    verbose && show_trace(method, nothing, state, l)
>>>>>>> 90556079

    state.xn1

end


###################################################
#
## Alefeld, Potra, Shi have two algorithms belosw, one is most efficient, but
## slightly slower than other.
abstract type AbstractAlefeldPotraShi <: AbstractBracketing end

"""
    Roots.A42()

Bracketing method which finds the root of a continuous function within
a provided interval [a, b], without requiring derivatives. It is based
on algorithm 4.2 described in: 1. G. E. Alefeld, F. A. Potra, and
Y. Shi, "Algorithm 748: enclosing zeros of continuous functions," ACM
Trans. Math. Softw. 21, 327–344 (1995), DOI: 10.1145/210089.210111.
Originally by John Travers

"""
struct A42 <: AbstractAlefeldPotraShi end

## put in utils?
@inline isbracket(fa,fb) = sign(fa) * sign(fb) < 0

# f[a, b]
@inline f_ab(a,b,fa,fb) = (fb - fa) / (b-a)

# f[a,b,d]
@inline function f_abd(a,b,d,fa,fb,fd)
    fab, fbd = f_ab(a,b,fa,fb), f_ab(b,d,fb,fd)
    (fbd - fab)/(d-a)
end

# a bit better than a - fa/f_ab
@inline secant_step(a, b, fa, fb) =  a - fa * (b - a) / (fb - fa)

# assume fc != 0
## return a1,b1,d with a < a1 <  < b1 < b, d not there
@inline function bracket(a,b,c, fa, fb, fc)
    if isbracket(fa, fc)
        # switch b,c
        return (a,c,b, fa, fc, fb)
    else
        # switch a,c
        return (c,b,a, fc, fb, fa)
    end
end

# Cubic if possible, if not, quadratic(3)
function take_a42_step(a::T, b, d, ee, fa, fb, fd, fe, k, delta=zero(T)) where {T}

    fs = (fa, fb, fd, fe)
    # if r is NaN or Inf we move on by condition. Faster than checking ahead of time for
    # distinctness
    r = ipzero(a,b,d,ee, fa, fb,fd,fe, delta) # let error and see difference in allcoation?
    (a + 2delta < r < b - 2delta) && return r
    r = newton_quadratic(a,b,d,fa,fb,fd, 3, delta)
end

function ipzero(a::T, b, c, d, fa, fb, fc, fd, delta=zero(T)) where {T}
    Q11 = (c - d)*fc/(fd - fc)
    Q21 = (b - c)*fb/(fc - fb)
    Q31 = (a - b)*fa/(fb - fa)
    D21 = (b - c)*fc/(fc - fb)
    D31 = (a - b)*fb/(fb - fa)
    Q22 = (D21 - Q11)*fb/(fd - fb)
    Q32 = (D31 - Q21)*fa/(fc - fa)
    D32 = (D31 - Q21)*fc/(fc - fa)
    Q33 = (D32 - Q22)*fa/(fd - fa)
    c = a + (Q31 + Q32 + Q33)

    (a + 2delta < c < b - 2delta) && return c

    newton_quadratic(a,b,d,fa,fb,fd, 3, delta)

end

# return c in (a+delta, b-delta)
# adds part of `bracket` from paper with `delta`
function newton_quadratic(a::T, b, d, fa, fb, fd, k::Int, delta=zero(T)) where {T}

    A = f_abd(a,b,d,fa,fb,fd)
    r = isbracket(A,fa) ? b : a

    # use quadratic step; if that fails, use secant step; if that fails, bisection
    if !(isnan(A) || isinf(A)) || !iszero(A)
        B = f_ab(a,b,fa,fb)

        dr = zero(r)
        for i in 1:k
            Pr = fa + B * (r-a) +  A * (r-a)*(r-b)
            Prp = (B + A*(2r - a - b))
            r -= Pr / Prp
        end
        if a+2delta < r < b - 2delta
            return r
        end
    end
    # try secant step
    r =  secant_step(a, b, fa, fb)

    if a + 2delta < r < b - 2delta
        return r
    end

    return _middle(a, b) # is in paper r + sgn * 2 * delta

end

# (todo: DRY up?)
function init_state(M::AbstractAlefeldPotraShi, f, xs)
    u, v = promote(float(xs[1]), float(xs[2]))
    if u > v
        u, v = v, u
    end
    fu, fv = promote(f(u), f(v))
    isbracket(fu, fv) || throw(ArgumentError(bracketing_error))
    state = UnivariateZeroState(v, u, [v, v], ## x1, x0, d, [ee]
                                fv, fu, [fv,fv], ## fx1, fx0, d, [fe]
                                0, 2,
                                false, false, false, false,
                                "")

    init_state!(state, M, f, (u,v), false)
    state
end

# secant step, then bracket for initial setup
function init_state!(state::UnivariateZeroState{T,S}, ::AbstractAlefeldPotraShi, f, xs::Union{Tuple, Vector}, compute_fx=true) where {T, S}

    if !compute_fx
        a, b = state.xn0, state.xn1
        fa, fb = state.fxn0, state.fxn1
    else
        a, b = promote(float(xs[1]), float(xs[2]))
        if a > b
            a, b = b, a
        end
        fa, fb = f(a), f(b)
        state.fnevals = 2
        isbracket(fa, fb) || throw(ArgumentError(bracketing_error))
    end

    c::T = _middle(a, b)
    fc::S = f(c)
    incfn(state)

    a,b,d,fa,fb,fd = bracket(a,b,c,fa,fb,fc)
    ee, fe = d, fd

    init_state!(state, b, a, [d,ee], fb, fa, [fd,fe])
    state.steps = 0
    state.stopped = state.x_converged = state.f_converged = state.convergence_failed = false

    return nothing
end

# for A42, the defaults are reltol=eps(), atol=0; 45 evals and strict=true
# this *basically* follows the tol in the paper (2|u|*rtol + atol)
"""
    default_tolerances(::AbstractAlefeldPotraShi, T, S)

The default tolerances for Alefeld, Potra, and Shi methods are
`xatol=zero(T)`, `xrtol=2eps(T)`, `atol= zero(S), and rtol=zero(S)`, with
appropriate units; `maxevals=45`, `maxfnevals = Inf`; and `strict=true`.

"""
default_tolerances(M::AbstractAlefeldPotraShi) = default_tolerances(M, Float64, Float64)
function default_tolerances(::AbstractAlefeldPotraShi, ::Type{T}, ::Type{S}) where {T,S}
    xatol = zero(T)
    xrtol = 2 * eps(one(T))
    atol = zero(float(one(S))) * oneunit(S)
    rtol = zero(float(one(S))) * one(S)
    maxevals = 45
    maxfnevals = typemax(Int)
    strict = true
    (xatol, xrtol, atol, rtol, maxevals, maxfnevals, strict)
end




## convergence is much different here
function check_zero(::AbstractBracketing, state, c, fc)
    if isnan(c)
        state.stopped = true
        state.xn1 = c
        state.message *= "NaN encountered. "
        return true
    elseif isinf(c)
        state.stopped = true
        state.xn1 = c
        state.message *= "Inf encountered. "
        return true
    elseif iszero(fc)
        state.f_converged=true
        state.message *= "Exact zero found. "
        state.xn1 = c
        state.fxn1 = fc
        return true
    end
    return false
end

function assess_convergence(method::AbstractAlefeldPotraShi, state::UnivariateZeroState{T,S}, options) where {T,S}

    (state.stopped || state.x_converged || state.f_converged) && return true

    if state.steps > options.maxevals
        state.stopped = true
        state.message *= "Too many steps taken. "
        return true
    end

    if state.fnevals > options.maxfnevals
        state.stopped=true
        state.message *= "Too many function evaluations taken. "
        return true
    end

    # check f
    u,fu = choose_smallest(state.xn0, state.xn1, state.fxn0, state.fxn1)
    u, fu = choose_smallest(u, state.m[1], fu, state.fm[1])

    if abs(fu) <= maximum(promote(options.abstol, abs(u) * oneunit(fu) / oneunit(u) * options.reltol))
        state.f_converged = true
        state.xn1=u
        state.fxn1=fu
        if iszero(fu)
            state.message *= "Exact zero found. "
        end
        return true
    end

    a,b = state.xn0, state.xn1
    tol = maximum(promote(options.xabstol, max(abs(a),abs(b)) * options.xreltol))

    if abs(b-a) <= 2tol
        # use smallest of a,b,m
        state.xn1 = u
        state.fxn1 = fu
        state.x_converged = true
        return true
    end



    return false
end

## initial step, needs to log a,b,d
function log_step(l::Tracks, M::AbstractAlefeldPotraShi, state, ::Any)
    a, b, c = state.xn0, state.xn1, state.m[1]
    append!(l.xs, extrema((a,b,c)))
    push!(l.xs, a)
    push!(l.xs, b) # we store [ai,bi, ai+1, bi+1, ...] for brackecting methods
end

# Main algorithm for A42 method
function update_state(M::A42, f, state::UnivariateZeroState{T,S}, options::UnivariateZeroOptions) where {T,S}

    a::T,b::T,d::T, ee::T = state.xn0, state.xn1, state.m[1], state.m[2]
    fa::S,fb::S,fd::S,fe::S = state.fxn0, state.fxn1, state.fm[1], state.fm[2]

    an, bn = a, b
    μ, λ = 0.5, 0.7
    tole = max(options.xabstol, max(abs(a),abs(b)) * options.xreltol) # paper uses 2|u|*rtol + atol
    delta = λ * tole

    if state.steps < 1
        c = newton_quadratic(a, b, d, fa, fb, fd, 2)
    else
        c = ipzero(a, b, d, ee, fa, fb, fd, fe)
    end
    fc::S = f(c)
    incfn(state)
    check_zero(M, state, c, fc) && return nothing

    ab::T, bb::T, db::T, fab::S, fbb::S, fdb::S = bracket(a,b,c,fa,fb,fc)
    eb::T, feb::S = d, fd

    cb::T = take_a42_step(ab, bb, db, eb, fab, fbb, fdb, feb, delta)
    fcb::S = f(cb)
    incfn(state)
    check_zero(M, state, cb, fcb) && return nothing

    ab,bb,db,fab,fbb,fdb = bracket(ab,bb,cb,fab,fbb,fcb)


    u::T, fu::S = choose_smallest(ab, bb, fab, fbb)
    cb = u - 2 * fu * (bb - ab) / (fbb - fab)
    ch::T = cb
    if abs(cb - u) > 0.5 * (b-a)
        ch = _middle(an, bn)
    end
    fch::S = f(cb)
    incfn(state)
    check_zero(M, state, ch, fch) && return nothing

    ah::T, bh::T, dh::T, fah::S, fbh::S, fdh::S = bracket(ab, bb, ch, fab, fbb, fch)

    if bh - ah < μ * (b - a)
        #a, b, d, fa, fb, fd = ahat, b, dhat, fahat, fb, fdhat # typo in paper
        a, b, d, ee =  ah, bh, dh, db
        fa, fb, fd, fe = fah, fbh, fdh, fdb
    else
        m::T = _middle(ah, bh)
        fm::S = f(m)
        incfn(state)
        ee, fe = dh, fdh
        a, b, d, fa, fb, fd = bracket(ah, bh, m, fah, fbh, fm)
    end
    state.xn0, state.xn1, state.m[1], state.m[2],  = a, b, d, ee
    state.fxn0, state.fxn1, state.fm[1], state.fm[2] = fa, fb, fd, fe

    return nothing
end


####
"""
    Roots.AlefeldPotraShi()

Follows algorithm in "ON ENCLOSING SIMPLE ROOTS OF NONLINEAR
EQUATIONS", by Alefeld, Potra, Shi; DOI:
10.1090/S0025-5718-1993-1192965-2
[link](http://www.ams.org/journals/mcom/1993-61-204/S0025-5718-1993-1192965-2/S0025-5718-1993-1192965-2.pdf). Efficiency
is 1.618. Less efficient, but can be faster than A42() method.

"""
struct AlefeldPotraShi <: AbstractAlefeldPotraShi end

# ## 3, maybe 4, functions calls per step
function update_state(M::AlefeldPotraShi, f, state::UnivariateZeroState{T,S}, options::UnivariateZeroOptions) where {T,S}

    a::T,b::T,d::T = state.xn0, state.xn1, state.m[1]
    fa::S,fb::S,fd::S = state.fxn0, state.fxn1, state.fm[1]

    μ, λ = 0.5, 0.7
    tole = max(options.xabstol, max(abs(a),abs(b)) * options.xreltol) # paper uses 2|u|*rtol + atol
    delta = λ * tole

    c::T = newton_quadratic(a, b, d, fa, fb, fd, 2, delta)
    fc::S = f(c)
    incfn(state)
    check_zero(M, state, c, fc) && return nothing

    a,b,d,fa,fb,fd = bracket(a,b,c,fa,fb,fc)

    c = newton_quadratic(a,b,d,fa,fb,fd, 3, delta)
    fc = f(c)
    incfn(state)
    check_zero(M, state, c, fc) && return nothing

    a, b, d, fa, fb, fd = bracket(a, b, c, fa, fb,fc)

    u::T, fu::S = choose_smallest(a, b, fa, fb)
    c = u - 2 * fu * (b - a) / (fb - fa)
    if abs(c - u) > 0.5 * (b - a)
        c = _middle(a, b)
    end
    fc = f(c)
    incfn(state)
    check_zero(M, state, c, fc) && return nothing

    ahat::T, bhat::T, dhat::T, fahat::S, fbhat::S, fdhat::S = bracket(a, b, c, fa, fb, fc)
    if bhat - ahat < μ * (b - a)
        #a, b, d, fa, fb, fd = ahat, b, dhat, fahat, fb, fdhat # typo in paper
        a, b, d, fa, fb, fd = ahat, bhat, dhat, fahat, fbhat, fdhat
    else
        m::T = _middle(ahat, bhat)
        fm::S = f(m)
        incfn(state)
        a, b, d, fa, fb, fd = bracket(ahat, bhat, m, fahat, fbhat, fm)
    end
    state.xn0, state.xn1, state.m[1] = a, b, d
    state.fxn0, state.fxn1, state.fm[1] = fa, fb, fd

    return nothing
end


### Brent
"""
    Roots.Brent()

An implementation of
[Brent's](https://en.wikipedia.org/wiki/Brent%27s_method) (or Brent-Dekker) method.
This method uses a choice of inverse quadratic interpolation or a secant
step, falling back on bisection if necessary.

"""
struct Brent <: AbstractBracketing end

function log_step(l::Tracks, M::Brent, state)
    a,b = state.xn0, state.xn1
    u,v = a < b ? (a,b) : (b,a)
    push!(l.xs, a)
    push!(l.xs, b) # we store [ai,bi, ai+1, bi+1, ...]
end

#
function init_state(M::Brent, f, xs)
    u, v = promote(float(xs[1]), float(xs[2]))
    fu, fv = promote(f(u), f(v))
    isbracket(fu, fv) || throw(ArgumentError(bracketing_error))

    # brent store b as smaller of |fa|, |fb|
    if abs(fu) > abs(fv)
        a, b, fa, fb = u, v, fu, fv
    else
        a, b, fa, fb = v, u, fv, fu
    end



    state = UnivariateZeroState(b, a, [a, a], ## x1, x0, c, d
                                fb, fa, [fa, one(fa)], ## fx1, fx0, fc, mflag
                                0, 2,
                                false, false, false, false,
                                "")
    state
end

# we store mflag as -1, or +1 in state.m[2]
function init_state!(state::UnivariateZeroState{T,S}, ::Brent, f, xs::Union{Tuple, Vector}) where {T, S}
    u::T, v::T = promote(float(xs[1]), float(xs[2]))
    fu::S, fv::S = promote(f(u), f(v))
    isbracket(fu, fv) || throw(ArgumentError(bracketing_error))

    # brent store b as smaller of |fa|, |fb|
    if abs(fu) > abs(fv)
        a, b, fa, fb = u, v, fu, fv
    else
        a, b, fa, fb = v, u, fv, fu
    end

    init_state!(state, b,a,[a,a], fb,fa, [fa, one(fa)])
    state.steps = 0
    state.stopped = state.x_converged = state.f_converged = state.convergence_failed = false

    return nothing
end

function update_state(M::Brent, f, state::UnivariateZeroState{T,S}, options::UnivariateZeroOptions) where {T,S}
    mflag = state.fm[2] > 0
    a, b, c, d = state.xn0, state.xn1, state.m[1], state.m[2]
    fa, fb, fc = state.fxn0, state.fxn1, state.fm[1]

    # next setp
    s::T = zero(a)
    if  !iszero(fa-fc) && !iszero(fb-fc)
        s =  a * fb * fc / (fa - fb) / (fa - fc) # quad step
        s += b * fa * fc / (fb - fa) / (fb - fc)
        s += c * fa * fb / (fc - fa) / (fc - fb)
        s
    else
        s = secant_step(a,b,fa,fb)
    end
    fs::T = f(s)
    incfn(state)
    check_zero(M, state, s, fs) && return nothing

    # guard step
    u,v = (3a+b)/4, b
    if u > v
        u,v = v, u
    end

    tol = max(options.xabstol, max(abs(b), abs(c), abs(d)) * options.xreltol)
    if !(u < s < v) ||
        (mflag && abs(s - b) >= abs(b-c)/2) ||
        (!mflag && abs(s - b) >= abs(b-c)/2) ||
        (mflag && abs(b-c) <= tol) ||
        (!mflag && abs(c-d) <= tol)
        s = _middle(a, b)
        fs = f(s)
        incfn(state)
        check_zero(M, state, s, fs) && return nothing
        mflag = true
    else
        mflag = false
    end

     d = c
    c,fc = b,fb

    if sign(fa) * sign(fs) < 0
        b, fb = s, fs
    else
        a, fa = s, fs
    end

    if abs(fa) < abs(fb)
        a, b, fa, fb = b, a, fb, fa
    end

    state.xn0, state.xn1, state.m[1], state.m[2] = a, b, c, d
    state.fxn0, state.fxn1, state.fm[1] = fa, fb, fc
    state.fm[2] = mflag ? one(fa) : -one(fa)

    return nothing
end


## ----------------------------

"""

    FalsePosition()

Use the [false
position](https://en.wikipedia.org/wiki/False_position_method) method
to find a zero for the function `f` within the bracketing interval
`[a,b]`.

The false position method is a modified bisection method, where the
midpoint between `[a_k, b_k]` is chosen to be the intersection point
of the secant line with the x axis, and not the average between the
two values.

To speed up convergence for concave functions, this algorithm
implements the 12 reduction factors of Galdino (*A family of regula
falsi root-finding methods*). These are specified by number, as in
`FalsePosition(2)` or by one of three names `FalsePosition(:pegasus)`,
`FalsePosition(:illinois)`, or `FalsePosition(:anderson_bjork)` (the
default). The default choice has generally better performance than the
others, though there are exceptions.

For some problems, the number of function calls can be greater than
for the `bisection64` method, but generally this algorithm will make
fewer function calls.

Examples
```
find_zero(x -> x^5 - x - 1, [-2, 2], FalsePosition())
```
"""
struct FalsePosition{R} <: AbstractBisection end
FalsePosition(x=:anderson_bjork) = FalsePosition{x}()

function update_state(method::FalsePosition, fs, o::UnivariateZeroState{T,S}, options::UnivariateZeroOptions) where {T,S}

    a::T, b::T =  o.xn0, o.xn1
    fa::S, fb::S = o.fxn0, o.fxn1

    lambda = fb / (fb - fa)
    tau = 1e-10                   # some engineering to avoid short moves; still fails on some
    if !(tau < abs(lambda) < 1-tau)
        lambda = 1/2
    end

    x::T = b - lambda * (b-a)
    fx::S = fs(x)
    incfn(o)

    if iszero(fx)
        o.xn1 = x
        o.fxn1 = fx
        o.f_converged = true
        return
    end

    if sign(fx)*sign(fb) < 0
        a, fa = b, fb
    else
        fa = galdino_reduction(method, fa, fb, fx)
    end
    b, fb = x, fx

    o.xn0, o.xn1 = a, b
    o.fxn0, o.fxn1 = fa, fb

    nothing
end

# the 12 reduction factors offered by Galadino
# In RootsTesting.jl, we can see :12 has many more failures.
galdino = Dict{Union{Int,Symbol},Function}(:1 => (fa, fb, fx) -> fa*fb/(fb+fx),
                                           :2 => (fa, fb, fx) -> (fa - fb)/2,
                                           :3 => (fa, fb, fx) -> (fa - fx)/(2 + fx/fb),
                                           :4 => (fa, fb, fx) -> (fa - fx)/(1 + fx/fb)^2,
                                           :5 => (fa, fb, fx) -> (fa -fx)/(1.5 + fx/fb)^2,
                                           :6 => (fa, fb, fx) -> (fa - fx)/(2 + fx/fb)^2,
                                           :7 => (fa, fb, fx) -> (fa + fx)/(2 + fx/fb)^2,
                                           :8 => (fa, fb, fx) -> fa/2,
                                           :9 => (fa, fb, fx) -> fa/(1 + fx/fb)^2,
                                           :10 => (fa, fb, fx) -> (fa-fx)/4,
                                           :11 => (fa, fb, fx) -> fx*fa/(fb+fx),
                                           :12 => (fa, fb, fx) -> (fa * (1-fx/fb > 0 ? 1-fx/fb : 1/2))
)


# give common names
for (nm, i) in [(:pegasus, 1), (:illinois, 8), (:anderson_bjork, 12)]
    galdino[nm] = galdino[i]
end

# from Chris Elrod; https://raw.githubusercontent.com/chriselrod/AsymptoticPosteriors.jl/master/src/false_position.jl
@generated function galdino_reduction(methods::FalsePosition{R}, fa, fb, fx) where {R}
    f = galdino[R]
    quote
        $Expr(:meta, :inline)
        $f(fa, fb, fx)
    end
end<|MERGE_RESOLUTION|>--- conflicted
+++ resolved
@@ -274,11 +274,7 @@
 function find_zero(fs, x0, method::Union{Bisection};
                    tracks = NullTracks(),
                    verbose=false,
-<<<<<<< HEAD
-                   kwargs...)
-=======
                    kwargs...) where {M <: Union{Bisection}}
->>>>>>> 90556079
 
     x = adjust_bracket(x0)
     T = eltype(x[1])
@@ -289,10 +285,6 @@
 
     l = (verbose && isa(tracks, NullTracks)) ? Tracks(eltype(state.xn1)[], eltype(state.fxn1)[]) : tracks
 
-<<<<<<< HEAD
-    M = method
-=======
->>>>>>> 90556079
     if iszero(tol)
         if T <: FloatNN
             return find_zero(F, x, BisectionExact(); tracks=tracks, verbose=verbose, kwargs...)
@@ -301,15 +293,9 @@
         end
     end
 
-<<<<<<< HEAD
-    find_zero(M, F, options, state, l)
-
-    verbose && show_trace(M, nothing, state, l)
-=======
     find_zero(method, F, options, state, l)
 
     verbose && show_trace(method, nothing, state, l)
->>>>>>> 90556079
 
     state.xn1
 
