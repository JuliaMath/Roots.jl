--- conflicted
+++ resolved
@@ -1054,10 +1054,11 @@
 """
     xs(M::AbstractUnivariateZeroMethod, state)
     fs(M::AbstractUnivariateZeroMethod, state)
-<<<<<<< HEAD
+
 
 Return the xs values needed for the next iteration. Return the fs values used for the next iteration.
 """
+
 xs(::Type{<:AbstractUnivariateZeroMethod}, state) = state.xn1
 xs(::Type{<:AbstractSecant}, state) = (state.xn0, state.xn1)
 xs(::Type{<:AbstractBracketing}, state) = [state.xn0, state.xn1]
@@ -1089,54 +1090,12 @@
 
 
 """
+
    solve(fx::ZeroProblem, [M]; kwargs...)
    solve!(P::ZeroProblemIterator)
 
 Solve for the zero of a function specified through a  `ZeroProblem` or `ZeroProblemIterator`
 
-
-=======
-
-Return the xs values needed for the next iteration. Return the fs values used for the next iteration.
-"""
-xs(::Type{<:AbstractUnivariateZeroMethod}, state) = state.xn1
-xs(::Type{<:AbstractSecant}, state) = (state.xn0, state.xn1)
-xs(::Type{<:AbstractBracketing}, state) = [state.xn0, state.xn1]
-
-fs(::Type{<:AbstractUnivariateZeroMethod}, state) = state.fxn1
-fs(::Type{<:AbstractSecant}, state) = (state.fxn0, state.fxn1)
-fs(::Type{<:AbstractBracketing}, state) = [state.fxn0, state.fxn1]
-
-function Base.show(io::IO, P::ZeroProblemIterator{M}) where {M<:AbstractUnivariateZeroMethod}
-    state = P.state
-
-    if state.x_converged || state.f_converged
-        print(io, "Converged to x")
-        unicode_subscript(io, state.steps)
-        print(io, ": ", state.xstar)
-    elseif state.stopped
-        print(io, "Failed to converge. Last iterate: ")
-        print(io, current(P))
-    else
-        iszero(state.steps) && print(io,  "$M: ")
-        print(io, "x")
-        unicode_subscript(io, state.steps)
-        print(io, ": ")
-        print(io, xs(M, state))
-    end
-    println(io)
-end
-
-
-
-"""
-   solve(fx::ZeroProblem, [M]; kwargs...)
-   solve!(P::ZeroProblemIterator)
-
-Solve for the zero of a function specified through a  `ZeroProblem` or `ZeroProblemIterator`
-
-
->>>>>>> a5d92806
 The methods involved with this interface are:
 
 * `ZeroProblem`: used to specificy a problem with a function (or functions) and an initial guess
