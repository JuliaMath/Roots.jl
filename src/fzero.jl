--- conflicted
+++ resolved
@@ -88,7 +88,7 @@
     find_zero(f, x0, method; d...)
 end
 
-<<<<<<< HEAD
+
 # ## 
 # """
 #     fzero(f, x0, bracket; kwargs...)
@@ -99,31 +99,8 @@
 #    
 #"""
 @deprecate fzero(f, x0::Real, bracket::Vector; kwargs...)  fzero(f, bracket)
-=======
-## 
-"""
-    fzero(f, x0, bracket; kwargs...)
-    
-Find a zero within a bracket with an initial guess to *possibly* speed things along.
 
-Dispatches to the `A42` method.
-    
-"""
-function fzero(f, x0::Real, bracket::Vector{T}; kwargs...)  where {T <: Number}
 
-    a, b = adjust_bracket(bracket)
-
-    try
-        ex = a42a(f, a, b, float(x0); kwargs...)
-    catch ex
-        if isa(ex, StateConverged) 
-            return(ex.x0)
-        else
-            rethrow(ex)
-        end
-    end
-end
->>>>>>> 9b320988
 
 
 ## fzeros
