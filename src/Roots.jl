__precompile__(true)
module Roots


if VERSION >= v"0.7-"
    using Printf
else
    using Missings
end

<<<<<<< HEAD
using Compat: @nospecialize, lastindex
=======
using ForwardDiff
using Compat: @nospecialize, lastindex, range
>>>>>>> b067ad4b


export fzero,
       fzeros,
       newton, halley,  # deprecate these 4?
       secant_method, steffensen

export find_zero, find_zeros,
       Order0, Order1, Order2, Order5, Order8, Order16

export Bisection, FalsePosition

## load in files
include("utils.jl")
include("find_zero.jl")
include("bracketing.jl")
include("derivative_free.jl")
include("simple.jl")
include("find_zeros.jl")
include("newton.jl")
include("fzero.jl")



end<|MERGE_RESOLUTION|>--- conflicted
+++ resolved
@@ -8,12 +8,7 @@
     using Missings
 end
 
-<<<<<<< HEAD
-using Compat: @nospecialize, lastindex
-=======
-using ForwardDiff
 using Compat: @nospecialize, lastindex, range
->>>>>>> b067ad4b
 
 
 export fzero,
