--- conflicted
+++ resolved
@@ -24,11 +24,7 @@
 continuous, then there must be a point $c$ in $[a,b]$ where the function
 "jumps" over $0$.
 
-<<<<<<< HEAD
 Using bisection, such values can be found, up to floating point
-=======
-Such values can be found, up to floating point
->>>>>>> 9b320988
 roundoff. That is, given `f(a) * f(b) < 0`, a value `c` with `a < c < b` can be
 found where either `f(c) == 0.0` or  `f(prevfloat(c)) * f(c) < 0` or
 `f(c) * f(nextfloat(c)) < 0`.
@@ -109,7 +105,6 @@
 rt - pi
 ```
 
-<<<<<<< HEAD
 There are more efficient algorithms than `Bisection` implemented:
 `Roots.A42()`, `Roots.AlefeldPotraShi()`, `Roots.Brent()`, and 12
 flavors of `Roots.FalsePosition()`. The first few have guaranteed
@@ -117,10 +112,6 @@
 (for sufficiently smooth functions). The false position methods are
 also faster, though may fail to converge on certain problems.
 
-=======
-
-## Non-bracketing problems
->>>>>>> 9b320988
 
 ## Non-bracketing problems
 
@@ -136,13 +127,8 @@
 [HP-34 calculators](http://www.hpl.hp.com/hpjournal/pdfs/IssuePDFs/1979-12.pdf). This
 algorithm is designed to be more forgiving of the quality of the
 initial guess at the cost of possibly performing many more steps than
-<<<<<<< HEAD
 other algorithms, as if the algorithm encounters a bracket, a
 bracketing algorithm with guaranteed convergence will be used.
-=======
-other algorithms, as if the algorithm encounters a bracket, bisection
-will be used.
->>>>>>> 9b320988
 
 For example, the answer to our initial problem is visibly seen from a
 graph to be near 1. Given this,
@@ -171,13 +157,8 @@
 
 ### Higher order methods
 
-<<<<<<< HEAD
 The default call to `find_zero` uses the first order secant method and then
 possibly a bracketing method, which involves potentially many more function
-=======
-The default call to `fzero` uses a first order method and then
-possibly bracketing, which involves potentially many more function
->>>>>>> 9b320988
 calls. There may be times where a more efficient algorithm is
 sought.  For such, a higher-order method might be better suited. There
 are algorithms `Order1` (secant method), `Order2`
@@ -189,18 +170,10 @@
 
 ```
 f(x) = 2x - exp(-x)
-<<<<<<< HEAD
 x = find_zero(f, 1, Order1())      
 x, f(x)
 ```
 
-=======
-x = find_zero(f, 1, Order1())      # also fzero(f, 1, order=1)
-x, f(x)
-```
-
-The above makes $8$ function calls, to the $57$ made with `Order0`.
->>>>>>> 9b320988
 
 ```
 f(x) = (x + 3) * (x - 1)^2
@@ -219,12 +192,8 @@
 Generally speaking, non-simple zeros are
 expected to take many more function calls, as the methods are no
 longer super-linear. This is the case here, where `Order2` uses $55$
-<<<<<<< HEAD
 function calls, `Order8` uses $41$, and `Order0` takes, a comparable,
 $42$, as it does not identify a bracketing interval.
-=======
-function calls, `Order8` uses $41$, and `Order0` takes, a comparable, $42$.)
->>>>>>> 9b320988
 
 To investigate an algorithm and its convergence, the argument
 `verbose=true` may be specified.
@@ -362,7 +331,6 @@
 ```figure
 theta = 45
 plot(x -> flight(x,  theta), 0, howfar(theta))
-<<<<<<< HEAD
 ```
 
 
@@ -419,81 +387,19 @@
 
 For a classic example where a large second derivative is
 the issue, we have $f(x) = x^{1/3}$:
-=======
-```
-
-
-To maximize the range we solve for the lone critical point of `howfar`
-within reasonable starting points. In this example, the derivative can not be taken automatically with
-`D`. So,  here we use a central-difference approximation and start the
-search at 45 degrees--the angle which maximizes the trajectory on a
-non-windy day:
-
-```
-h = 1e-5
-howfarp(theta) = (howfar(theta+h) - howfar(theta-h)) / (2h)
-tstar = find_zero(howfarp, 45)
-```
-
-This graph shows the differences in the trajectories:
->>>>>>> 9b320988
+
 
 ```figure
 plot(x -> flight(x, 45), 0, howfar(45))  
 plot!(x -> flight(x, tstar), 0, howfar(tstar))
 ```
-<<<<<<< HEAD
+
 f(x) = cbrt(x)
 x = find_zero(f, 1, Order2())	# all of 2, 5, 8, and 16 fail or diverge towards infinity
 ```
 
 However, the default finds the root here, as a bracket is identified:
 
-=======
-
-
-
-
-
-
-
-## Potential issues
-
-The higher-order methods are basically various derivative-free
-versions of Newton's method (which has update step $x - f(x)/f'(x)$). For
-example, Steffensen's method (`Order2()`) essentially replaces $f'(x)$ with
-$(f(x + f(x)) - f(x))/f(x)$. This is a forward-difference
-approximation to the derivative with "$h$" being $f(x)$, which
-presumably is close to $0$ already. The methods with higher order
-combine this with different secant line approaches that minimize the
-number of function calls. These higher-order methods can be
-susceptible to some of the usual issues found with Newton's method:
-poor initial guess, small first derivative, or large second derivative
-near the zero.
-
-When the first derivative is near $0$, the value of the next step can
-be quite different, as the next step generally tracks the intersection point of
-the tangent line. We see that starting at a $\pi/2$ causes this search
-to be problematic:
-
-```
-find_zero(sin, pi/2, Order1())
-```
-
-(Whereas, starting at `pi/2 + 0.3`--where the slope of the tangent
-is sufficiently close to point towards $\pi$--will find convergence at $\pi$.)
-
-For a classic example where a large second derivative is
-the issue, we have $f(x) = x^{1/3}$:
-
-```
-f(x) = cbrt(x)
-x = find_zero(f, 1, Order2())	# all of 2, 5, 8, and 16 fail or diverge towards infinity
-```
-
-However, the default finds the root here, as a bracket is identified:
-
->>>>>>> 9b320988
 ```
 x = find_zero(f, 1)
 x,  f(x)
@@ -532,7 +438,6 @@
 plot!(xs, ys)
 ```
 
-<<<<<<< HEAD
 Though 15 steps are shown, only a few are discernible, as the
 function's relative maximum causes a trap for this algorithm. Starting
 to the right of the relative minimum--nearer the zero--would avoid
@@ -545,20 +450,6 @@
 impossible, so numeric methods are utilized. However, using floating
 point numbers to approximate the real numbers leads to some nuances.
 
-=======
-Though 15 steps are shown, only a few are discernible, as the function's relative maximum
-causes a trap for this algorithm. Starting to the right of the
-relative minimum--nearer the zero--would avoid this trap. The default
-method employs a trick to bounce out of such traps, though it doesn't
-always work.
-
-###  Tolerances
-
-Mathematically solving for a zero of a nonlinear function may be
-impossible, so numeric methods are utilized. However, using floating
-point numbers to approximate the real numbers leads to some nuances.
-
->>>>>>> 9b320988
 
 For example, consider the polynomial $f(x) = (3x-1)^5$ with one zero
 at $1/3$ and its equivalent expression $f1(x) = -1 + 15\cdot x - 90\cdot
@@ -573,8 +464,6 @@
 u=1/3; for i in 1:10 (u=nextfloat(u);push!(ns, u)) end
 u=1/3; for i in 1:10 (u=prevfloat(u);push!(ns, u)) end
 sort!(ns)
-<<<<<<< HEAD
-
 maximum(abs.(f.(ns) - f1.(ns)))
 ```
 
@@ -588,22 +477,6 @@
 small differences might matter. Here we look at the signs of the
 function values:
 
-=======
-
-maximum(abs.(f.(ns) - f1.(ns)))
-```
-
-We see the function values are close for each point, as the maximum difference
-is like $10^{15}$. This is roughly as expected, where even one
-addition may introduce a relative error as big as $2\cdot 10^{-16}$ and here
-there are several such.
-
-Generally this is not even a thought, as the differences are generally
-negligible, but when we want to identify if a value is zero, these
-small differences might matter. Here we look at the signs of the
-function values:
-
->>>>>>> 9b320988
 
 ```
 fs = sign.(f.(ns))
@@ -612,11 +485,7 @@
 ```
 
 Parsing this shows a few surprises. First, there are two zeros of
-<<<<<<< HEAD
 `f(x)` identified--not just one, as expected mathematically--the
-=======
-`f(x)` identified--not just one as expected mathematically--the
->>>>>>> 9b320988
 floating point value of `1/3` and the next largest floating point
 number. For `f1(x)` there is only one zero, but it isn't the floating
 point value for `1/3` but rather 10 floating point numbers
@@ -624,14 +493,10 @@
 is no guarantee that a zero will be present, but for a mathematical
 function that changes sign, there will be at least one sign change.
 
-<<<<<<< HEAD
 With this in mind, an "exact" zero of `f` would be either where
 `iszero(f(x))` is true *or* where the function has a sign change at an
 adjacent floating point value (either `f(x)*f(prevfloat(x))<0` or
 `f(x)*f(nextfloat(x)) < 0`).
-=======
-With this in mind, an exact zero of `f` would be either where `iszero(f(x))` is true *or* where the function has a sign change (either `f(x)*f(prevfloat(x))<0` or `f(x)*f(nextfloat(x)) < 0`).
->>>>>>> 9b320988
 
 As mentioned, the default `Bisection()` method of `find_zero`
 identifies such zeros for `f` provided an initial bracketing interval
@@ -711,11 +576,7 @@
 This is not the choice made in `Roots`. The fact that bisection can
 produce zeros as exact as possible, and the fact that the error in
 function evaluation, $f'(x)|x|\epsilon$, is not typically on the scale
-<<<<<<< HEAD
 of `1e-8`, leads to a desire for smaller residual values of `f(x)` when possible.
-=======
-of `1e-8`, leads to a desire for more precision, if available.
->>>>>>> 9b320988
 
 In `Roots`, the faster algorithms use a check on both the size of
 `f(xn)` and the size of the difference between the last two `xn` values. The check on `f(xn)`
@@ -734,19 +595,11 @@
 
 
 ## Searching for all zeros in an interval
-<<<<<<< HEAD
 
 The methods described above are used to identify one of possibly
 several zeros.  The `find_zeros` function searches the interval $(a,b)$
 for all zeros of a function $f$. It is straightforward to use:
 
-=======
-
-The methods described above are used to identify one of possibly
-several zeros.  The `find_zeros` function searches the interval $(a,b)$
-for all zeros of a function $f$. It is straightforward to use:
-
->>>>>>> 9b320988
 ```
 f(x) = exp(x) - x^4
 a, b = -10, 10
