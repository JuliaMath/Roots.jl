name = "Roots"
uuid = "f2b01f46-fcfa-551c-844a-d8ac1e96c665"
<<<<<<< HEAD
version = "1.0.2"
=======
version = "1.0.6"
>>>>>>> 0c6f0810

[deps]
Printf = "de0858da-6303-5e67-8744-51eddeeeb8d7"

[compat]
SpecialFunctions = "0.8, 0.9, 0.10"
julia = "1.0"

[extras]
JSON = "682c06a0-de6a-54ab-a142-c8b1cf79cde6"
SpecialFunctions = "276daf66-3868-5448-9aa4-cd146d93841b"
Statistics = "10745b16-79ce-11e8-11f9-7d13ad32a3b2"
Test = "8dfed614-e22c-5e08-85e1-65c5234f0b40"

[targets]
test = ["JSON", "SpecialFunctions", "Statistics", "Test"]<|MERGE_RESOLUTION|>--- conflicted
+++ resolved
@@ -1,10 +1,6 @@
 name = "Roots"
 uuid = "f2b01f46-fcfa-551c-844a-d8ac1e96c665"
-<<<<<<< HEAD
-version = "1.0.2"
-=======
 version = "1.0.6"
->>>>>>> 0c6f0810
 
 [deps]
 Printf = "de0858da-6303-5e67-8744-51eddeeeb8d7"
