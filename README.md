[![Roots](http://pkg.julialang.org/badges/Roots_0.6.svg)](http://pkg.julialang.org/?pkg=Roots&ver=0.6)
[![Roots](http://pkg.julialang.org/badges/Roots_0.7.svg)](http://pkg.julialang.org/?pkg=Roots&ver=0.7)  
Linux: [![Build Status](https://travis-ci.org/JuliaMath/Roots.jl.svg?branch=master)](https://travis-ci.org/JuliaMath/Roots.jl)
Windows: [![Build status](https://ci.appveyor.com/api/projects/status/goteuptn5kypafyl?svg=true)](https://ci.appveyor.com/project/jverzani/roots-jl)

# Root finding functions for Julia


This package contains simple routines for finding roots of continuous
scalar functions of a single real variable. The `find_zero`function provides the
primary interface. It supports various algorithms through the
specification of a method. These include:

* Bisection-like algorithms. For functions where a bracketing interval
  is known (one where `f(a)` and `f(b)` have alternate signs), the
  `Bisection` method can be specified. For most floating point number types, bisection occurs
  in a manner exploiting floating point storage conventions. For
  others, an algorithm of Alefeld, Potra, and Shi is used. These
  methods are guaranteed to converge.

  For typically faster convergence -- though not guaranteed -- the
  `FalsePosition` method can be specified. This method has one of 12
  implementations for a modified secant method to potentially
  accelerate convergence.

* Several derivative-free methods are implemented. These are specified
  through the methods `Order0`, `Order1` (the secant method), `Order2`
  (the Steffensen method), `Order5`, `Order8`, and `Order16`. The
<<<<<<< HEAD
  number indicates roughly the order of convergence. The `Order0`
  method is the default, and the most robust, but may take many more
  function calls to converge. The higher order methods promise higer order
  convergence, though don't always yield results with fewer function
  calls than `Order1` or `Order2`.
=======
  number indicates, roughly, the order of convergence. The `Order0`
  method is the default, and the most robust, but may take many more
  function calls to converge. The higher order methods promise higher
  order (faster) convergence, though don't always yield results with
  fewer function calls than `Order1` or `Order2`.
>>>>>>> d592737d

* There are two historic methods that require a derivative or two:
  `Roots.Newton` and `Roots.Halley`. (Neither is exported.)

Each method's documentation has additional detail.

Some examples: 


```julia
using Roots
f(x) = exp(x) - x^4

# a bisection method has the bracket specified with a tuple or vector
julia> find_zero(f, (8,9), Bisection())
8.613169456441398

julia> find_zero(f, (-10, 0))  # Bisection if x is a tuple and no method
-0.8155534188089606


julia> find_zero(f, (-10, 0), FalsePosition())  # just 11 function evaluations
-0.8155534188089607
```

For non-bracketing methods, the initial position is passed in as a
scalar:

```julia
## find_zero(f, x0::Number) will use Order0()
julia> find_zero(f, 3)         # default is Order0()
1.4296118247255556

julia> find_zero(f, 3, Order1()) # same answer, different method
1.4296118247255556

julia> find_zero(sin, BigFloat(3.0), Order16())
3.141592653589793238462643383279502884197169399375105820974944592307816406286198
```


The `find_zero` function can be used with callable objects:

```julia
using SymEngine
@vars x
find_zero(x^5 - x - 1, 1.0)  # 1.1673039782614185
```

Or,

```julia
using Polynomials
x = variable(Int)
find_zero(x^5 - x - 1, 1.0)  # 1.1673039782614185
```

The function should respect the units of the `Unitful` package:

```julia
using Unitful
s = u"s"; m = u"m"
g = 9.8*m/s^2
v0 = 10m/s
y0 = 16m
y(t) = -g*t^2 + v0*t + y0
find_zero(y, 1s)      # 1.886053370668014 s
```

Newton's method can be used without taking derivatives, if the
<<<<<<< HEAD
`ForwardDiff` packages is available:
=======
`ForwardDiff` package is available:
>>>>>>> d592737d


```julia
using ForwardDiff
D(f) = x -> ForwardDiff.derivative(f,float(x))
```

Now we have:

```
f(x) = x^3 - 2x - 5
x0 = 2
find_zero((f,D(f)) x0, Roots.Newton())   # 2.0945514815423265
```

Automatic derivatives allow for easy solutions to finding critical
points of a function.

```julia
## mean
as = rand(5)
function M(x) 
  sum([(x-a)^2 for a in as])
end
fzero(D(M), .5) - mean(as)	  # 0.0

## median
function m(x) 
  sum([abs(x-a) for a in as])

end
fzero(D(m), 0, 1)  - median(as)	# 0.0
```

### Multiple zeros

The `find_zeros` function can be used to search for all zeros in a
specified interval. The basic algorithm essentially splits the interval into many
subintervals. For each, if there is a bracket, a bracketing algorithm
is used to identify a zero, otherwise a derivative free method is used
to search for zeros. This algorithm can miss zeros for various reasons, so the
results should be confirmed by other means.

```julia
f(x) = exp(x) - x^4
find_zeros(f, -10, 10)
```


### Convergence

<<<<<<< HEAD
For most algorithms convergence is decided when

* The value f(x_n) ≈ 0 with tolerance `max(atol, abs(x_n)*rtol)`
=======
For most algorithms, convergence is decided when

* The value |f(x_n)| < tol with `tol = max(atol, abs(x_n)*rtol)`, or
>>>>>>> d592737d

* the values x_n ≈ x_{n-1} with tolerances `xatol` and `xrtol` *and*
  f(x_n) ≈ 0 with a *relaxed* tolerance based on `atol` and `rtol`.

The algorithm stops if

* it encounters an `NaN` or an `Inf`, or

* the number of iterations exceed `maxevals`, or

* the number of function calls exceeds `maxfnevals`.

If the algorithm stops and the relaxed convergence criteria is met,
the suspected zero is returned. Otherwise an error is thrown
indicating no convergence. To adjust the tolerances, `find_zero`
accepts keyword arguments `atol`, `rtol`, `xatol`, and `xrtol`.

<<<<<<< HEAD
The tolerances may need to be adjusted. Determining whether f(x_n) ≈ 0
is not done with `isapprox`, as this will not make use of a relative
tolerance. Further, it is necessary to consider that even if `xstar`
is the correct answer mathematically, due to floating point roundoff
it is expected that f(xstar) ≈ f'(xstar) ⋅ xstar ⋅ ϵ. The relative
error used accounts for the value of `x`, but the default tolerance
may need adjustment if the derivative is large near the zero. On the
other hand, the absolute tolerance might seem too relaxed for
non-simple zeros.

To determine if x_n ≈ x_{n-1} implies convergence, a check
on f(x_n) ≈ 0 is done, as algorithms can be fooled by asymptotes, or
other areas where the tangent lines have large slopes.

The `Bisection` and `Roots.A42` methods are guaranteed to converge
even if the tolerance are set to zero, so these are the
defaults. Non-zero values for `xatol` and `xrtol` can be specified to
reduce the number of function calls when lower precision is required.
=======


The `Bisection` and `Roots.A42` methods are guaranteed to converge
even if the tolerances are set to zero, so these are the
defaults. Non-zero values for `xatol` and `xrtol` can be specified to
reduce the number of function calls when lower precision is required. 
>>>>>>> d592737d

## An alternate interface

For MATLAB users, this functionality is provided by the `fzero`
function. `Roots` also provides this alternative interface:


* `fzero(f, a::Real, b::Real)` and `fzero(f,
  bracket::Vector)` call the `find_zero` algorithm with the
  `Bisection` method.
  
* `fzero(f, x0::Real; order::Int=0)` calls a
  derivative-free method. with the order specified matching one of
  `Order0`, `Order1`, etc.
  
* `fzeros(f, a::Real, b::Real)` will call `find_zeros`.



## Usage examples

```julia
f(x) = exp(x) - x^4
## bracketing
fzero(f, 8, 9)		          # 8.613169456441398
fzero(f, -10, 0)		      # -0.8155534188089606
fzeros(f, -10, 10)            # -0.815553, 1.42961  and 8.61317 

## use a derivative free method
fzero(f, 3)			          # 1.4296118247255558

## use a different order
fzero(sin, 3, order=16)		  # 3.141592653589793
```





----

Some additional documentation can be read [here](http://nbviewer.ipython.org/url/github.com/JuliaLang/Roots.jl/blob/master/doc/roots.ipynb?create=1).<|MERGE_RESOLUTION|>--- conflicted
+++ resolved
@@ -26,19 +26,12 @@
 * Several derivative-free methods are implemented. These are specified
   through the methods `Order0`, `Order1` (the secant method), `Order2`
   (the Steffensen method), `Order5`, `Order8`, and `Order16`. The
-<<<<<<< HEAD
-  number indicates roughly the order of convergence. The `Order0`
-  method is the default, and the most robust, but may take many more
-  function calls to converge. The higher order methods promise higer order
-  convergence, though don't always yield results with fewer function
-  calls than `Order1` or `Order2`.
-=======
   number indicates, roughly, the order of convergence. The `Order0`
   method is the default, and the most robust, but may take many more
   function calls to converge. The higher order methods promise higher
   order (faster) convergence, though don't always yield results with
   fewer function calls than `Order1` or `Order2`.
->>>>>>> d592737d
+
 
 * There are two historic methods that require a derivative or two:
   `Roots.Newton` and `Roots.Halley`. (Neither is exported.)
@@ -109,11 +102,8 @@
 ```
 
 Newton's method can be used without taking derivatives, if the
-<<<<<<< HEAD
-`ForwardDiff` packages is available:
-=======
 `ForwardDiff` package is available:
->>>>>>> d592737d
+
 
 
 ```julia
@@ -165,15 +155,9 @@
 
 ### Convergence
 
-<<<<<<< HEAD
-For most algorithms convergence is decided when
-
-* The value f(x_n) ≈ 0 with tolerance `max(atol, abs(x_n)*rtol)`
-=======
 For most algorithms, convergence is decided when
 
 * The value |f(x_n)| < tol with `tol = max(atol, abs(x_n)*rtol)`, or
->>>>>>> d592737d
 
 * the values x_n ≈ x_{n-1} with tolerances `xatol` and `xrtol` *and*
   f(x_n) ≈ 0 with a *relaxed* tolerance based on `atol` and `rtol`.
@@ -191,33 +175,12 @@
 indicating no convergence. To adjust the tolerances, `find_zero`
 accepts keyword arguments `atol`, `rtol`, `xatol`, and `xrtol`.
 
-<<<<<<< HEAD
-The tolerances may need to be adjusted. Determining whether f(x_n) ≈ 0
-is not done with `isapprox`, as this will not make use of a relative
-tolerance. Further, it is necessary to consider that even if `xstar`
-is the correct answer mathematically, due to floating point roundoff
-it is expected that f(xstar) ≈ f'(xstar) ⋅ xstar ⋅ ϵ. The relative
-error used accounts for the value of `x`, but the default tolerance
-may need adjustment if the derivative is large near the zero. On the
-other hand, the absolute tolerance might seem too relaxed for
-non-simple zeros.
-
-To determine if x_n ≈ x_{n-1} implies convergence, a check
-on f(x_n) ≈ 0 is done, as algorithms can be fooled by asymptotes, or
-other areas where the tangent lines have large slopes.
-
-The `Bisection` and `Roots.A42` methods are guaranteed to converge
-even if the tolerance are set to zero, so these are the
-defaults. Non-zero values for `xatol` and `xrtol` can be specified to
-reduce the number of function calls when lower precision is required.
-=======
-
 
 The `Bisection` and `Roots.A42` methods are guaranteed to converge
 even if the tolerances are set to zero, so these are the
 defaults. Non-zero values for `xatol` and `xrtol` can be specified to
 reduce the number of function calls when lower precision is required. 
->>>>>>> d592737d
+
 
 ## An alternate interface
 
